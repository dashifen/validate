--- conflicted
+++ resolved
@@ -5,12 +5,11 @@
 use finfo;
 use Mimey\MimeTypes;
 
-<<<<<<< HEAD
 abstract class AbstractValidator implements ValidatorInterface {
   /**
-   * canTransform
-   *
-   * Returns true if this object can transform data identified by the field
+   * canValidate
+   *
+   * Returns true if this object can validate data identified by the field
    * label.
    *
    * @param string $field
@@ -37,7 +36,7 @@
   /**
    * isValid
    *
-   * Passed the value through a validation based on the field name.
+   * Passed the value through a validator based on the field name.
    *
    * @param string $field
    * @param mixed  $value
@@ -55,631 +54,544 @@
       return $this->isArray($value)
         ? $this->isValidArray($value, $this->getValidationMethod($field))
         : $this->{$this->getValidationMethod($field)}($value);
-=======
-abstract class AbstractValidator implements ValidatorInterface
-{
-    /**
-     * canTransform
-     *
-     * Returns true if this object can transform data identified by the field
-     * label.
-     *
-     * @param string $field
-     *
-     * @return bool
-     */
-    public function canValidate (string $field): bool
-    {
-        return method_exists($this, $this->getValidationMethod($field));
->>>>>>> dfc7d08d
-    }
-    
-    /**
-     * getValidationMethod
-     *
-     * Returns the name of a method assumed to be defined within the concrete
-     * extension of this abstract class that will validate data labeled by our
-     * field parameter.
-     *
-     * @param string $field
-     *
-     * @return string
-     */
-    abstract protected function getValidationMethod (string $field): string;
-    
-    /**
-     * transform
-     *
-     * Passed the value through a transformation based on the field name.
-     *
-     * @param string $field
-     * @param mixed  $value
-     *
-     * @return bool
-     */
-    public function isValid (string $field, $value): bool
-    {
-        
-        // this is a somewhat opinionated implementation.  it assumes that if
-        // we can't validate our data, that we shouldn't report that it's
-        // invalid as that's likely to cause an error when we can't be sure
-        // that it's warranted.
-        
-        if ($this->canValidate($field)) {
-            return $this->isArray($value)
-                ? $this->isValidArray($value, $this->getValidationMethod($field))
-                : $this->{$this->getValidationMethod($field)}($value);
-        }
-        
+    }
+
+    return true;
+  }
+
+  /**
+   * isArray
+   *
+   * Returns true if $value passes through is_array().
+   *
+   * @param $value
+   *
+   * @return bool
+   */
+  protected function isArray ($value): bool {
+    return is_array($value);
+  }
+
+  /**
+   * isValidArray
+   *
+   * When the data that we're validating is contained within an array, this
+   * method gets called to iterate over that array and apply the specified
+   * function to each value within it.  We return true if every value passes
+   * validation; false otherwise.
+   *
+   * @param array  $values
+   * @param string $function
+   * @param array  $parameters
+   *
+   * @return bool
+   */
+  protected function isValidArray (array $values, string $function, ...$parameters): bool {
+    foreach ($values as $value) {
+
+      // for each $value in the array, we see if it passes the
+      // specified function.  because not all validators require
+      // additional parameters, we test to see if we should pass
+      // that information along.
+
+      $passed = $this->isNotEmptyArray($parameters)
+        ? $this->{$function}($value, ...$parameters)
+        : $this->{$function}($value);
+
+      // if something didn't pass the test, we return false immediately.
+      // this should save us a few nanoseconds.
+
+      if (!$passed) {
+        return false;
+      }
+    }
+
+    // if we made it to the end of the array and everything passed, then
+    // we end up here.  that means the array is valid, so we return true.
+
+    return true;
+  }
+
+  /**
+   * isFloat
+   *
+   * Returns true if $value is a number and not an integer; false otherwise.
+   *
+   * @param $value
+   *
+   * @return bool
+   */
+  protected function isFloat ($value): bool {
+    return !$this->isArray($value)
+      ? $this->isNumber($value) && !$this->isInteger($value)
+      : $this->isValidArray($value, "isFloat");
+  }
+
+  /**
+   * isNumber
+   *
+   * Returns true if $value is numeric.
+   *
+   * @param $value
+   *
+   * @return bool
+   */
+  protected function isNumber ($value): bool {
+    return !$this->isArray($value)
+      ? is_numeric($value)
+      : $this->isValidArray($value, "isNumber");
+  }
+
+  /**
+   * isInteger
+   *
+   * Returns true if $value is a number and if the floor() of that number
+   * matches itself.  E.g., floor(3) == 3 but floor(3.14159) != 3.14159.
+   *
+   * @param $value
+   *
+   * @return bool
+   */
+  protected function isInteger ($value): bool {
+
+    // at first glance, we could use intval instead of floor.
+    // then, we could also tighten up our comparison by using ===
+    // instead of ==.  but, intval("4.0") === "4.0" would report
+    // false.  by using floor(), instead, we get a true result in
+    // such cases.
+
+    return !$this->isArray($value)
+      ? $this->isNumber($value) && floor($value) == $value
+      : $this->isValidArray($value, "isInteger");
+  }
+
+  /**
+   * isPositive
+   *
+   * Returns true if $value is a number and if it's greater than zero.
+   *
+   * @param $value
+   *
+   * @return bool
+   */
+  protected function isPositive ($value): bool {
+    return !$this->isArray($value)
+      ? $this->isNumber($value) && $value > 0
+      : $this->isValidArray($value, "isPositive");
+  }
+
+  /**
+   * isNegative
+   *
+   * Returns true if $value is a number and if it's less than zero.
+   *
+   * @param $value
+   *
+   * @return bool
+   */
+  protected function isNegative ($value): bool {
+    return !$this->isArray($value)
+      ? $this->isNumber($value) && $value < 0
+      : $this->isValidArray($value, "isNegative");
+  }
+
+  /**
+   * isZero
+   *
+   * Returns true if $value is a number and if it's zero.
+   *
+   * @param $value
+   *
+   * @return bool
+   */
+  protected function isZero ($value): bool {
+
+    // like when we tested our integer, we won't use === here
+    // because 0.0 === 0 is actually false.  but, 0.0 == 0 is
+    // true, so that's our comparison.
+
+    return !$this->isArray($value)
+      ? $this->isNumber($value) && $value == 0
+      : $this->isValidArray($value, "isZero");
+  }
+
+  /**
+   * isNonZero
+   *
+   * Returns true if $value is a number and if it's not zero.
+   *
+   * @param $value
+   *
+   * @return bool
+   */
+  protected function isNonZero ($value): bool {
+
+    // sometimes it's handy to test that something is not zero, just
+    // like we want to test above that it is.
+
+    return !$this->isArray($value)
+      ? $this->isNumber($value) && !$this->isZero($value)
+      : $this->isValidArray($value, "isNonZero");
+  }
+
+  /**
+   * isNotTooLong
+   *
+   * Returns true if the length of $value is less than or equal to the
+   * specified maximum length.
+   *
+   * @param     $value
+   * @param int $maxLength
+   *
+   * @return bool
+   */
+  protected function isNotTooLong ($value, int $maxLength): bool {
+    return !$this->isArray($value)
+      ? $this->isString($value) && strlen($value) <= $maxLength
+      : $this->isValidArray($value, "isNotTooLong", $maxLength);
+  }
+
+  /**
+   * isString
+   *
+   * Returns true if $value passes the is_string() PHP function.
+   *
+   * @param $value
+   *
+   * @return bool
+   */
+  protected function isString ($value): bool {
+    return !$this->isArray($value)
+      ? is_string($value)
+      : $this->isValidArray($value, "isString");
+  }
+
+  /**
+   * isNotEmpty
+   *
+   * Returns true if $value isn't empty.
+   *
+   * @param $value
+   *
+   * @return bool
+   */
+  protected function isNotEmpty ($value): bool {
+    return $this->isArray($value)
+      ? $this->isNotEmptyArray($value)
+      : $this->isNotEmptyString($value);
+  }
+
+  /**
+   * isNotEmptyArray
+   *
+   * Returns true if $value is an array and if it's not empty.
+   *
+   * @param $value
+   *
+   * @return bool
+   */
+  protected function isNotEmptyArray ($value): bool {
+    return $this->isArray($value) && !$this->isEmptyArray($value);
+  }
+
+  /**
+   * isNotEmptyString
+   *
+   * Returns true if $value is a string and if it's not empty.
+   *
+   * @param $value
+   *
+   * @return bool
+   */
+  protected function isNotEmptyString ($value): bool {
+    return $this->isString($value) && !$this->isEmpty($value);
+  }
+
+  /**
+   * isEmpty
+   *
+   * Returns true if $value is empty.
+   *
+   * @param $value
+   *
+   * @return bool
+   */
+  protected function isEmpty ($value): bool {
+    return $this->isArray($value)
+      ? $this->isEmptyArray($value)
+      : $this->isEmptyString($value);
+  }
+
+  /**
+   * isEmptyArray
+   *
+   * Returns true if $value is an array and if it's empty.  An empty array
+   * is defined (here) as an array either with zero indices or with values
+   * each of zero length.
+   *
+   * @param $value
+   *
+   * @return bool
+   */
+  protected function isEmptyArray ($value): bool {
+    if ($this->isArray($value)) {
+
+      // if there's nothing in the array, then we can feel
+      // confident that it's empty.  we'll return true here
+      // to avoid doing the work below.
+
+      if (sizeof($value) === 0) {
         return true;
-    }
-    
-    /**
-     * isArray
-     *
-     * Returns true if $value passes through is_array().
-     *
-     * @param $value
-     *
-     * @return bool
-     */
-    protected function isArray ($value): bool
-    {
-        return is_array($value);
-    }
-    
-    /**
-     * isValidArray
-     *
-     * When the data that we're validating is contained within an array, this
-     * method gets called to iterate over that array and apply the specified
-     * function to each value within it.  We return true if every value passes
-     * validation; false otherwise.
-     *
-     * @param array  $values
-     * @param string $function
-     * @param array  $parameters
-     *
-     * @return bool
-     */
-    protected function isValidArray (array $values, string $function, ...$parameters): bool
-    {
-        foreach ($values as $value) {
-            
-            // for each $value in the array, we see if it passes the specified
-            // function.  because not all validators require additional
-            // parameters, we test to see if we should pass that information
-            // along.
-            
-            $passed = $this->isNotEmptyArray($parameters)
-                ? $this->{$function}($value, ...$parameters)
-                : $this->{$function}($value);
-            
-            // if something didn't pass the test, we return false immediately.
-            // this should save us a few nanoseconds.
-            
-            if (!$passed) {
-                return false;
-            }
-        }
-        
-        // if we made it to the end of the array and everything passed, then
-        // we end up here.  that means the array is valid, so we return true.
-        
-        return true;
-    }
-    
-    /**
-     * isFloat
-     *
-     * Returns true if $value is a number and not an integer; false otherwise.
-     *
-     * @param $value
-     *
-     * @return bool
-     */
-    protected function isFloat ($value): bool
-    {
-        return !$this->isArray($value)
-            ? $this->isNumber($value) && !$this->isInteger($value)
-            : $this->isValidArray($value, "isFloat");
-    }
-    
-    /**
-     * isNumber
-     *
-     * Returns true if $value is numeric.
-     *
-     * @param $value
-     *
-     * @return bool
-     */
-    protected function isNumber ($value): bool
-    {
-        return !$this->isArray($value)
-            ? is_numeric($value)
-            : $this->isValidArray($value, "isNumber");
-    }
-    
-    /**
-     * isInteger
-     *
-     * Returns true if $value is a number and if the floor() of that number
-     * matches itself.  E.g., floor(3) == 3 but floor(3.14159) != 3.14159.
-     *
-     * @param $value
-     *
-     * @return bool
-     */
-    protected function isInteger ($value): bool
-    {
-        
-        // at first glance, we could use intval instead of floor.  then, we
-        // could also tighten up our comparison by using === instead of ==.
-        // but, intval("4.0") === "4.0" would report false.  by using floor,
-        // instead, we get a true result in such cases.
-        
-        return !$this->isArray($value)
-            ? $this->isNumber($value) && floor($value) == $value
-            : $this->isValidArray($value, "isInteger");
-    }
-    
-    /**
-     * isPositive
-     *
-     * Returns true if $value is a number and if it's greater than zero.
-     *
-     * @param $value
-     *
-     * @return bool
-     */
-    protected function isPositive ($value): bool
-    {
-        return !$this->isArray($value)
-            ? $this->isNumber($value) && $value > 0
-            : $this->isValidArray($value, "isPositive");
-    }
-    
-    /**
-     * isNegative
-     *
-     * Returns true if $value is a number and if it's less than zero.
-     *
-     * @param $value
-     *
-     * @return bool
-     */
-    protected function isNegative ($value): bool
-    {
-        return !$this->isArray($value)
-            ? $this->isNumber($value) && $value < 0
-            : $this->isValidArray($value, "isNegative");
-    }
-    
-    /**
-     * isZero
-     *
-     * Returns true if $value is a number and if it's zero.
-     *
-     * @param $value
-     *
-     * @return bool
-     */
-    protected function isZero ($value): bool
-    {
-        
-        // like when we tested our integer, we won't use === here because 0.0
-        // === 0 is actually false.  but, 0.0 == 0 is true, so that's our
-        // comparison.
-        
-        return !$this->isArray($value)
-            ? $this->isNumber($value) && $value == 0
-            : $this->isValidArray($value, "isZero");
-    }
-    
-    /**
-     * isNonZero
-     *
-     * Returns true if $value is a number and if it's not zero.
-     *
-     * @param $value
-     *
-     * @return bool
-     */
-    protected function isNonZero ($value): bool
-    {
-        
-        // sometimes it's handy to test that something is not zero, just like
-        // we want to test above that it is.
-        
-        return !$this->isArray($value)
-            ? $this->isNumber($value) && !$this->isZero($value)
-            : $this->isValidArray($value, "isNonZero");
-    }
-    
-    /**
-     * isNotTooLong
-     *
-     * Returns true if the length of $value is less than or equal to the
-     * specified maximum length.
-     *
-     * @param     $value
-     * @param int $maxLength
-     *
-     * @return bool
-     */
-    protected function isNotTooLong ($value, int $maxLength): bool
-    {
-        return !$this->isArray($value)
-            ? $this->isString($value) && strlen($value) <= $maxLength
-            : $this->isValidArray($value, "isNotTooLong", $maxLength);
-    }
-    
-    /**
-     * isString
-     *
-     * Returns true if $value passes the is_string() PHP function.
-     *
-     * @param $value
-     *
-     * @return bool
-     */
-    protected function isString ($value): bool
-    {
-        return !$this->isArray($value)
-            ? is_string($value)
-            : $this->isValidArray($value, "isString");
-    }
-    
-    /**
-     * isNotEmpty
-     *
-     * Returns true if $value isn't empty.
-     *
-     * @param $value
-     *
-     * @return bool
-     */
-    protected function isNotEmpty ($value): bool
-    {
-        return $this->isArray($value)
-            ? $this->isNotEmptyArray($value)
-            : $this->isNotEmptyString($value);
-    }
-    
-    /**
-     * isNotEmptyArray
-     *
-     * Returns true if $value is an array and if it's not empty.
-     *
-     * @param $value
-     *
-     * @return bool
-     */
-    protected function isNotEmptyArray ($value): bool
-    {
-        return $this->isArray($value) && !$this->isEmptyArray($value);
-    }
-    
-    /**
-     * isNotEmptyString
-     *
-     * Returns true if $value is a string and if it's not empty.
-     *
-     * @param $value
-     *
-     * @return bool
-     */
-    protected function isNotEmptyString ($value): bool
-    {
-        return $this->isString($value) && !$this->isEmpty($value);
-    }
-    
-    /**
-     * isEmpty
-     *
-     * Returns true if $value is empty.
-     *
-     * @param $value
-     *
-     * @return bool
-     */
-    protected function isEmpty ($value): bool
-    {
-        return $this->isArray($value)
-            ? $this->isEmptyArray($value)
-            : $this->isEmptyString($value);
-    }
-    
-    /**
-     * isEmptyArray
-     *
-     * Returns true if $value is an array and if it's empty.  An empty array
-     * is defined (here) as an array either with zero indices or with values
-     * each of zero length.
-     *
-     * @param $value
-     *
-     * @return bool
-     */
-    protected function isEmptyArray ($value): bool
-    {
-        if ($this->isArray($value)) {
-            
-            // if there's nothing in the array, then we can feel confident that
-            // it's empty.  we'll return true here to avoid doing the work
-            // below.
-            
-            if (sizeof($value) === 0) {
-                return true;
-            }
-            
-            // just because an array has indices, doesn't mean they contain
-            // values.  if we're here, we're going to flatten the array and
-            // then join it into a string.  if that string is empty, then the
-            // values in the array were empty, too.
-            
-            $flattenedArray = [];
-            array_walk_recursive($value,
-                function ($x) use (&$flattenedArray) {
-                    $flattenedArray[] = $x;
-                });
-            
-            // now, if we join $flattenedArray using the empty string as our
-            // separator, we can test if the resulting string is empty.  if
-            // that's true, then the array that contained those empty values
-            // making up this string was also empty.
-            
-            return $this->isEmptyString(join("", $flattenedArray));
-        }
-        
-        // if we're here, then $value wasn't even an array.  we'll just return
-        // false because if it's not an array, it can't be an empty one.
-        
-        return false;
-    }
-    
-    /**
-     * isEmptyString
-     *
-     * Returns true if $value is a string and if it's empty.  Note:  a string
-     * that is nothing but whitespace is considered empty to help avoid people
-     * getting around required fields by entering a bunch of spaces.
-     *
-     * @param $value
-     *
-     * @return bool
-     */
-    protected function isEmptyString ($value): bool
-    {
-        
-        // for our purposes, being comprised entirely of whitespace is just as
-        // good as being empty.  so, we replace \s characters with nothing and
-        // see if the length of that string is zero.
-        
-        return $this->isString($value) && strlen(preg_replace("/\s+/", "", $value)) === 0;
-    }
-    
-    /**
-     * isTime
-     *
-     * Returns true if $value appears to be a time in the specified format.
-     *
-     * @param        $value
-     * @param string $format
-     *
-     * @return bool
-     */
-    protected function isTime ($value, string $format = "g:i A"): bool
-    {
-        
-        // times can be validated just like dates; we just specify our format
-        // when we call the other function.
-        
-        return $this->isDate($value, $format);
-    }
-    
-    /**
-     * isDate
-     *
-     * Returns true if $value appears to be a date matching the specified
-     * format.
-     *
-     * @param        $value
-     * @param string $format
-     *
-     * @return bool
-     */
-    protected function isDate ($value, $format = "m/d/Y"): bool
-    {
-        return !$this->isArray($value)
-            
-            // strtotime should give us a timestamp or false.  if it's false,
-            // then the date becomes 12/31/1969 00:00:00.  since they probably
-            // didn't enter that date, it wont' match and the validation fails.
-            
-            ? date($format, strtotime($value)) === $value
-            : $this->isValidArray($value, "date", $format);
-    }
-    
-    /**
-     * isEmail
-     *
-     * Returns true if $value passes through filter_var's FILTER_VALIDATE_EMAIL
-     * validation.
-     *
-     * @param $value
-     *
-     * @return bool
-     */
-    protected function isEmail ($value): bool
-    {
-        return !$this->isArray($value)
-            ? (bool) filter_var($value, FILTER_VALIDATE_EMAIL)
-            : $this->isValidArray($value, "email");
-    }
-    
-    /**
-     * isUrl
-     *
-     * Returns true if $value passes filter_var's FILTER_VALIDATE_URL
-     * validation.
-     *
-     * @param mixed $value
-     *
-     * @return bool
-     */
-    protected function isUrl ($value): bool
-    {
-        return !$this->isArray($value)
-            ? (bool) filter_var($value, FILTER_VALIDATE_URL)
-            : $this->isValidArray($value, "url");
-    }
-    
-    /**
-     * isFileNotTooLarge
-     *
-     * Returns true if $name is a file and if it's file size is less than
-     * $size.
-     *
-     * @param string $name
-     * @param int    $size
-     *
-     * @return bool
-     */
-    protected function isFileNotTooLarge (string $name, int $size): bool
-    {
-        $valid = false;
-        
-        if ($this->isUploadedFile($name)) {
-            
-            // now that we know this file exists, we'll see if it's size is
-            // less than the $size we were sent here.  since we can't always
-            // trust that the posted information hasn't been messed with,
-            // we'll get the size right from the disk.
-            
-            $valid = filesize($_FILES[$name]["tmp_name"]) <= $size;
-        }
-        
-        return $valid;
-    }
-    
-    /**
-     * isUploadedFile
-     *
-     * Returns true if $name is an uploaded file (i.e. if it's in $_FILES).
-     *
-     * @param string $name
-     *
-     * @return bool
-     */
-    protected function isUploadedFile (string $name): bool
-    {
-        
-        // the existence of an uploaded file is determined by the existence of
-        // the $name index within $_FILES.  so, this is a problem for isset.
-        
-        return isset($_FILES[$name]);
-    }
-    
-    /**
-     * isUploadedFileTypeValid
-     *
-     * Returns true if $name is filename and it's type is in the $types array.
-     *
-     * @param string $name
-     * @param array  $types
-     *
-     * @return bool
-     * @throws ValidatorException
-     */
-    protected function isUploadedFileTypeValid (string $name, ...$types): bool
-    {
-        $valid = false;
-        
-        if ($this->isUploadedFile($name)) {
-            
-            // the list of $types has MIME types against which we need to test
-            // the uploaded file's type.  we'll have the Mimey object to get
-            // its type since we can't always rely on the file info extension
-            // being available.
-            
-            $valid = class_exists("finfo")
-                ? $this->checkFileTypeWithFinfo($name, $types)
-                : $this->checkFileTypeWithMimey($name, $types);
-        }
-        
-        return $valid;
-    }
-    
-    /**
-     * checkFileTypeWithFinfo
-     *
-     * If the fileinfo extension is available, we use it here to check our
-     * file type.  This is preferred if only because it isn't based on a file's
-     * extension.
-     *
-     * @param string $name
-     * @param array  $types
-     *
-     * @return bool
-     * @throws ValidatorException
-     */
-    private function checkFileTypeWithFinfo (string $name, array $types): bool
-    {
-        
-        // this is the preferred method to check file types because we can pass
-        // it the direct link to the file itself and it identifies the type
-        // from there.  this should mean that even files from Macs, i.e.
-        // without extensions, should be identifiable.
-    
-        /** @noinspection PhpComposerExtensionStubsInspection */
-        
-        $info = new finfo(FILEINFO_MIME_TYPE);
-        $type = $info->file($_FILES[$name]["tmp_name"]);
-        
-        if ($type === false) {
-            throw new ValidatorException("Cannot identify file type.",
-                ValidatorException::MIME_TYPE_NOT_FOUND);
-        }
-        
-        return in_array($type, $types);
-    }
-    
-    /**
-     * checkFileTypeWithMimey
-     *
-     * If the fileinfo extension is not available, this uses the Mimey library
-     * to give it a go.
-     *
-     * @param string $name
-     * @param array  $types
-     *
-     * @return bool
-     * @throws ValidatorException
-     */
-    private function checkFileTypeWithMimey (string $name, array $types): bool
-    {
-        
-        // Mimey isn't as slick as finfo because it focuses on extensions.
-        // since Macs don't use extensions, this isn't foolproof.  hence, the
-        // need to test and, maybe, throw an Exception.
-        
-        $mimey = new MimeTypes();
-        $extension = pathinfo($_FILES[$name]["name"], PATHINFO_EXTENSION);
-        
-        if (empty($extension)) {
-            throw new ValidatorException("Cannot identify file extension.",
-                ValidatorException::NO_EXTENSION);
-        }
-        
-        $type = $mimey->getMimeType($extension);
-        
-        if (empty($type)) {
-            throw new ValidatorException("Cannot identify file type.",
-                ValidatorException::MIME_TYPE_NOT_FOUND);
-        }
-        
-        return in_array($type, $types);
-    }
+      }
+
+      // just because an array has indices, doesn't mean they
+      // contain values.  if we're here, we're going to flatten
+      // the array and then join it into a string.  if that
+      // string is empty, then the values in the array were
+      // empty, too.
+
+      $flattenedArray = [];
+      array_walk_recursive($value, function ($x) use (&$flattenedArray) {
+        $flattenedArray[] = $x;
+      });
+
+      // now, if we join $flattenedArray using the empty string as
+      // our separator, we can test if the resulting string is empty.
+      // if that's true, then the array that contained those empty
+      // values making up this string was also empty.
+
+      return $this->isEmptyString(join("", $flattenedArray));
+    }
+
+    // if we're here, then $value wasn't even an array.  we'll just
+    // return false because if it's not an array, it can't be an empty
+    // one.
+
+    return false;
+  }
+
+  /**
+   * isEmptyString
+   *
+   * Returns true if $value is a string and if it's empty.  Note:  a string
+   * that is nothing but whitespace is considered empty to help avoid people
+   * getting around required fields by entering a bunch of spaces.
+   *
+   * @param $value
+   *
+   * @return bool
+   */
+  protected function isEmptyString ($value): bool {
+
+    // for our purposes, being comprised entirely of whitespace is
+    // just as good as being empty.  so, we replace \s characters
+    // with nothing and see if the length of that string is zero.
+
+    return $this->isString($value) && strlen(preg_replace("/\s+/", "", $value)) === 0;
+  }/**
+ * isTime
+ *
+ * Returns true if $value appears to be a time in the specified format.
+ *
+ * @param        $value
+ * @param string $format
+ *
+ * @return bool
+ */
+  protected function isTime ($value, string $format = "g:i A"): bool {
+
+    // times can be validated just like dates; we just specify our
+    // format when we call the other function.
+
+    return $this->isDate($value, $format);
+  }
+
+  /**
+   * isDate
+   *
+   * Returns true if $value appears to be a date matching the specified format.
+   *
+   * @param        $value
+   * @param string $format
+   *
+   * @return bool
+   */
+  protected function isDate ($value, $format = "m/d/Y"): bool {
+    return !$this->isArray($value)
+
+      // strtotime should give us a timestamp or false.  if it's
+      // false, then the date becomes 12/31/1969 00:00:00.  since they
+      // probably didn't enter that date, it wont' match and the
+      // validation fails.
+
+      ? date($format, strtotime($value)) === $value
+      : $this->isValidArray($value, "date", $format);
+  }/**
+ * isEmail
+ *
+ * Returns true if $value passes through filter_var's FILTER_VALIDATE_EMAIL
+ * validation.
+ *
+ * @param $value
+ *
+ * @return bool
+ */
+  protected function isEmail ($value): bool {
+    return !$this->isArray($value)
+      ? (bool) filter_var($value, FILTER_VALIDATE_EMAIL)
+      : $this->isValidArray($value, "email");
+  }
+
+  /**
+   * isUrl
+   *
+   * Returns true if $value passes filter_var's FILTER_VALIDATE_URL validation.
+   *
+   * @param          $value
+   *
+   * @return bool
+   */
+  protected function isUrl ($value): bool {
+    return !$this->isArray($value)
+      ? (bool) filter_var($value, FILTER_VALIDATE_URL)
+      : $this->isValidArray($value, "url");
+  }/**
+ * isFileNotTooLarge
+ *
+ * Returns true if $name is a file and if it's file size is less than $size.
+ *
+ * @param string $name
+ * @param int    $size
+ *
+ * @return bool
+ */
+  protected function isFileNotTooLarge (string $name, int $size): bool {
+    $valid = false;
+
+    if ($this->isUploadedFile($name)) {
+
+      // now that we know this file exists, we'll see if it's size is
+      // less than the $size we were sent here.  since we can't always
+      // trust that the posted information hasn't been messed with,
+      // we'll get the size right from the disk.
+
+      $valid = filesize($_FILES[$name]["tmp_name"]) <= $size;
+    }
+
+    return $valid;
+  }
+
+  /**
+   * isUploadedFile
+   *
+   * Returns true if $name is an uploaded file (i.e. if it's in $_FILES).
+   *
+   * @param string $name
+   *
+   * @return bool
+   */
+  protected function isUploadedFile (string $name): bool {
+
+    // the existence of an uploaded file is determined by the existence
+    // of the $name index within $_FILES.  so, this is a problem for
+    // isset().
+
+    return isset($_FILES[$name]);
+  }
+
+  /**
+   * isUploadedFileTypeValid
+   *
+   * Returns true if $name is filename and it's type is in the $types array.
+   *
+   * @param string $name
+   * @param array  $types
+   *
+   * @return bool
+   * @throws ValidatorException
+   */
+  protected function isUploadedFileTypeValid (string $name, ...$types): bool {
+    $valid = false;
+
+    if ($this->isUploadedFile($name)) {
+
+      // the list of $types has MIME types against which we need to
+      // test the uploaded file's type.  we'll have the Mimey object
+      // to get its type since we can't always rely on the file info
+      // extension being available.
+
+      $valid = class_exists("finfo")
+        ? $this->checkFileTypeWithFinfo($name, $types)
+        : $this->checkFileTypeWithMimey($name, $types);
+    }
+
+    return $valid;
+  }
+
+  /**
+   * checkFileTypeWithFinfo
+   *
+   * If the fileinfo extension is available, we use it here to check our
+   * file type.  This is preferred if only because it isn't based on a file's
+   * extension.
+   *
+   * @param string $name
+   * @param array  $types
+   *
+   * @return bool
+   * @throws ValidatorException
+   */
+  private function checkFileTypeWithFinfo (string $name, array $types): bool {
+
+    // this is the preferred method to check file types because we can
+    // pass it the direct link to the file itself and it identifies the
+    // type from there.  this should mean that even files from Macs,
+    // i.e. without extensions, should be identifiable.
+
+    $info = new finfo(FILEINFO_MIME_TYPE);
+    $type = $info->file($_FILES[$name]["tmp_name"]);
+
+    if ($type === false) {
+      throw new ValidatorException("Cannot identify file type.",
+        ValidatorException::MIME_TYPE_NOT_FOUND);
+    }
+
+    return in_array($type, $types);
+  }
+
+  /**
+   * checkFileTypeWithMimey
+   *
+   * If the fileinfo extension is not available, this uses the Mimey library
+   * to give it a go.
+   *
+   * @param string $name
+   * @param array  $types
+   *
+   * @return bool
+   * @throws ValidatorException
+   */
+  private function checkFileTypeWithMimey (string $name, array $types): bool {
+
+    // Mimey isn't as slick as finfo because it focuses on extensions.
+    // since Macs don't use extensions, this isn't foolproof.  hence,
+    // the need to test and, maybe, throw an Exception.
+
+    $mimey = new MimeTypes();
+    $extension = pathinfo($_FILES[$name]["name"], PATHINFO_EXTENSION);
+
+    if (empty($extension)) {
+      throw new ValidatorException("Cannot identify file extension.",
+        ValidatorException::NO_EXTENSION);
+    }
+
+    $type = $mimey->getMimeType($extension);
+
+    if (empty($type)) {
+      throw new ValidatorException("Cannot identify file type.",
+        ValidatorException::MIME_TYPE_NOT_FOUND);
+    }
+
+    return in_array($type, $types);
+  }
 }